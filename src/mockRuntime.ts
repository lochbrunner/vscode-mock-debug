--- conflicted
+++ resolved
@@ -44,6 +44,7 @@
 export interface IRuntimeVariable {
 	name: string;
 	value: IRuntimeVariableType;
+	fileRange?: [from: number, to: number];
 }
 
 interface Word {
@@ -69,7 +70,7 @@
  * it can be viewed as a simplified representation of a real "execution engine" (e.g. node.js)
  * or debugger (e.g. gdb).
  * When implementing your own debugger extension for VS Code, you probably don't need this
- * class because you can rely on some existing debugger or runtime.  
+ * class because you can rely on some existing debugger or runtime.
  */
 export class MockRuntime extends EventEmitter {
 
@@ -82,18 +83,15 @@
 	private variables = new Map<string, IRuntimeVariable>();
 
 	// the contents (= lines) of the one and only file
-<<<<<<< HEAD
 	private sourceLines: string[] = [];
 	private instructions: Word[] = [];
 	private starts: number[] = [];
 	private ends: number[] = [];
-=======
-	private _sourceLines: string[] = [];
-	private _sourceTextAsMemory = Buffer.alloc(0);
+	private sourceTextAsMemory = Buffer.alloc(0);
+
 	public get memory() {
-		return this._sourceTextAsMemory;
-	}
->>>>>>> f66ba03a
+		return this.sourceTextAsMemory;
+	}
 
 	// This is the next line that will be 'executed'
 	private _currentLine = 0;
@@ -127,18 +125,6 @@
 
 	constructor(private fileAccessor: FileAccessor) {
 		super();
-	}
-
-	/**
-	 * Current byte offset in the file where the instruction pointer is located.
-	 */
-	public get currentByteOffset() {
-		let offset = this._currentColumn || 0;
-		for (let i = 0; i < this._currentLine; i++) {
-			offset += this._sourceLines[i].length;
-		}
-
-		return offset;
 	}
 
 	/**
@@ -375,7 +361,7 @@
 	public clearAllDataBreakpoints(): void {
 		this.breakAddresses.clear();
 	}
-	
+
 	public setExceptionsFilters(namedException: string | undefined, otherExceptions: boolean): void {
 		this.namedException = namedException;
 		this.otherExceptions = otherExceptions;
@@ -386,7 +372,6 @@
 		return true;
 	}
 
-<<<<<<< HEAD
 	public clearInstructionBreakpoints(): void {
 		this.instructionBreakpoints.clear();
 	}
@@ -404,14 +389,6 @@
 				break;
 			}
 			await timeout(1000);
-=======
-	private async loadSource(file: string): Promise<void> {
-		if (this._sourceFile !== file) {
-			this._sourceFile = file;
-			const contents = await this._fileAccessor.readFile(file);
-			this._sourceTextAsMemory = Buffer.from(contents);
-			this._sourceLines = contents.split('\n');
->>>>>>> f66ba03a
 		}
 
 		return a;
@@ -438,12 +415,12 @@
 					address: a,
 					instruction: this.instructions[a].name,
 					line: this.instructions[a].line
-				});	
+				});
 			} else {
 				instructions.push({
 					address: a,
 					instruction: 'nop'
-				});	
+				});
 			}
 		}
 
@@ -471,6 +448,7 @@
 		if (this._sourceFile !== file) {
 			this._sourceFile = file;
 			const contents = await this.fileAccessor.readFile(file);
+			this.sourceTextAsMemory = Buffer.from(contents);
 			this.sourceLines = contents.split(/\r?\n/);
 
 			this.instructions = [];
@@ -544,13 +522,14 @@
 		}
 
 		const line = this.getLine(ln);
+		const byteOffset = this.lineByteOffset(ln);
 
 		// find variable accesses
 		let reg0 = /\$([a-z][a-z0-9]*)(=(false|true|[0-9]+(\.[0-9]+)?|\".*\"|\{.*\}))?/ig;
 		let matches0: RegExpExecArray | null;
 		while (matches0 = reg0.exec(line)) {
 			if (matches0.length === 5) {
-				
+
 				let access: string | undefined;
 
 				const name = matches0[1];
@@ -559,6 +538,9 @@
 				let v: IRuntimeVariable = { name, value };
 
 				if (value && value.length > 0) {
+					const valueStart = byteOffset + matches0.index + name.length + 1;
+					v.fileRange = [valueStart, valueStart + value.length];
+
 					if (value === 'true') {
 						v.value = true;
 					} else if (value === 'false') {
@@ -587,7 +569,7 @@
 					this.variables.set(name, v);
 				} else {
 					if (this.variables.has(name)) {
-						// variable must exist in order to trigger a read access 
+						// variable must exist in order to trigger a read access
 						access = 'read';
 					}
 				}
@@ -641,7 +623,7 @@
 			bps.forEach(bp => {
 				if (!bp.verified && bp.line < this.sourceLines.length) {
 					const srcLine = this.getLine(bp.line);
-					
+
 					// if a line is empty or starts with '+' we don't allow to set a breakpoint but move the breakpoint down
 					if (srcLine.length === 0 || srcLine.indexOf('+') === 0) {
 						bp.line++;
@@ -660,10 +642,19 @@
 			});
 		}
 	}
-		
+
 	private sendEvent(event: string, ... args: any[]): void {
 		setTimeout(() => {
 			this.emit(event, ...args);
 		}, 0);
 	}
+
+	private lineByteOffset(lineNumber: number) {
+		let offset = 0;
+		for (; lineNumber > 0; lineNumber--) {
+			offset = this.sourceTextAsMemory.indexOf('\n', offset) + 1;
+		}
+
+		return offset;
+	}
 }